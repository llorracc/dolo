<<<<<<< HEAD
def test_unormal():

    import scipy
    from scipy.integrate import quad
    from dolo.numeric.processes_iid import UNormal, Uniform

    import numpy as np

    σ = 0.1
    μ = 0.2

    norm = UNormal(mu=μ, sigma=σ)
    norm2 = UNormal(μ=μ, σ=σ)

    norm.discretize()

    unif = Uniform(-1, 2)

    dp = unif.discretize(N=10)

    nodes = np.array([x for (w,x) in dp.iteritems(0)])

    assert nodes.ndim == 2


    res_gh = norm.discretize(10)
    res_ep = norm.discretize(10, method='equiprobable')

    for (w,x) in res_ep.iteritems(0):
        print(w,x)


    # neglect integration nodes whose probability is smaller than 1e-5
    for (w,x) in res_gh.iteritems(0,eps=1e-5):
        print(w,x)
=======

import unittest
import scipy
from scipy.integrate import quad
import numpy as np
from dolo.numeric.processes_iid import *

## Polynomial
def f(x):
    return x**2
>>>>>>> 764bb6ab

    def f(x):
        return x**2

<<<<<<< HEAD

    val = quad(lambda u: f(u)/np.sqrt(2*np.pi*σ**2)*np.exp(-(u-μ)**2/(2*σ**2)), -5, 5)


    v0 = sum([f(x)*w for (w,x) in res_gh.iteritems(0)])
    v1 = sum([f(x)*w for (w,x) in res_ep.iteritems(0)])


    sim = norm.simulate(10000,2)

    sim.mean()
    sim.std()

    dis = norm.discretize(N=50, method='equiprobable')

    weights, nodes = np.array( [*zip(*[*dis.iteritems(0)])] )
=======
def test_UNormal():
    σ = 0.1
    μ = 0.2
    N = 10
    distNorm = UNormal(mu=μ, sigma=σ)
    disNorm_gh = distNorm.discretize()
    disNorm_ep = distNorm.discretize(N=N, method='equiprobable')
    expval_gh = np.array([f(disNorm_gh.inode(0,j))*disNorm_gh.iweight(0,j) for j in range(disNorm_gh.n_inodes(0))]).sum()
    expval_ep = np.array([f(disNorm_ep.inode(0,j))*disNorm_ep.iweight(0,j) for j in range(disNorm_ep.n_inodes(0))]).sum()
    expval_normal = quad(lambda x: f(x)/np.sqrt(2*np.pi*σ**2)*np.exp(-(x-μ)**2/(2*σ**2)), -np.inf,np.inf)[0]
    M=1000
    s_MC = np.random.normal(μ, σ, M)
    expval_MC = np.array([f(s_MC[j]) for j in range(0,M)]).sum() / M
    assert(abs(expval_gh-expval_normal)<0.1)
    assert(abs(expval_ep-expval_normal)<0.1)

def test_Uniform():
    a = -1
    b = 1
    distUni = Uniform(a, b)
    disUni = distUni.discretize(N=10)
    expval_ep = np.array([f(disUni.inode(0,j))*disUni.iweight(0,j) for j in range(disUni.n_inodes(0))]).sum()
    M=1000
    s_MC = np.random.uniform(a, b, M)
    expval_MC = np.array([f(s_MC[j]) for j in range(0,M)]).sum() / M
    assert(abs(expval_ep-expval_MC)<0.1)

def test_Lognormal():
    σ = 1
    μ = 3
    logn = LogNormal(μ=μ, σ=σ)
    distLog = LogNormal(μ, σ)
    disLog = distLog.discretize(N=10)
    expval_ep = np.array([f(disLog.inode(0,j))*disLog.iweight(0,j) for j in range(disLog.n_inodes(0))]).sum()
    M=1000
    s_MC = np.random.lognormal(μ, σ, M)
    expval_MC = np.array([f(s_MC[j]) for j in range(0,M)]).sum() / M
    assert(abs(expval_ep-expval_MC)<0.1)


def test_beta():
    α = 2
    β = 5
    distbeta = Beta(α, β)
    disbeta = distbeta.discretize(N=10)
    expval_ep = np.array([f(disbeta.inode(0,j))*disbeta.iweight(0,j) for j in range(disbeta.n_inodes(0))]).sum()
    M=1000
    s_MC = np.random.beta(α, β, M)
    expval_MC = np.array([f(s_MC[j]) for j in range(0,M)]).sum() / M
    assert(abs(expval_ep-expval_MC)<0.1)
>>>>>>> 764bb6ab
<|MERGE_RESOLUTION|>--- conflicted
+++ resolved
@@ -1,40 +1,3 @@
-<<<<<<< HEAD
-def test_unormal():
-
-    import scipy
-    from scipy.integrate import quad
-    from dolo.numeric.processes_iid import UNormal, Uniform
-
-    import numpy as np
-
-    σ = 0.1
-    μ = 0.2
-
-    norm = UNormal(mu=μ, sigma=σ)
-    norm2 = UNormal(μ=μ, σ=σ)
-
-    norm.discretize()
-
-    unif = Uniform(-1, 2)
-
-    dp = unif.discretize(N=10)
-
-    nodes = np.array([x for (w,x) in dp.iteritems(0)])
-
-    assert nodes.ndim == 2
-
-
-    res_gh = norm.discretize(10)
-    res_ep = norm.discretize(10, method='equiprobable')
-
-    for (w,x) in res_ep.iteritems(0):
-        print(w,x)
-
-
-    # neglect integration nodes whose probability is smaller than 1e-5
-    for (w,x) in res_gh.iteritems(0,eps=1e-5):
-        print(w,x)
-=======
 
 import unittest
 import scipy
@@ -45,29 +8,10 @@
 ## Polynomial
 def f(x):
     return x**2
->>>>>>> 764bb6ab
 
     def f(x):
         return x**2
 
-<<<<<<< HEAD
-
-    val = quad(lambda u: f(u)/np.sqrt(2*np.pi*σ**2)*np.exp(-(u-μ)**2/(2*σ**2)), -5, 5)
-
-
-    v0 = sum([f(x)*w for (w,x) in res_gh.iteritems(0)])
-    v1 = sum([f(x)*w for (w,x) in res_ep.iteritems(0)])
-
-
-    sim = norm.simulate(10000,2)
-
-    sim.mean()
-    sim.std()
-
-    dis = norm.discretize(N=50, method='equiprobable')
-
-    weights, nodes = np.array( [*zip(*[*dis.iteritems(0)])] )
-=======
 def test_UNormal():
     σ = 0.1
     μ = 0.2
@@ -117,5 +61,4 @@
     M=1000
     s_MC = np.random.beta(α, β, M)
     expval_MC = np.array([f(s_MC[j]) for j in range(0,M)]).sum() / M
-    assert(abs(expval_ep-expval_MC)<0.1)
->>>>>>> 764bb6ab
+    assert(abs(expval_ep-expval_MC)<0.1)
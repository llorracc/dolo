import numpy
from dolo import dprint
from dolo.numeric.processes import DiscretizedIIDProcess
from dolo.numeric.decision_rules_markov import MarkovDecisionRule, IIDDecisionRule
from dolo.numeric.decision_rule import DecisionRule
from dolo.numeric.grids import CartesianGrid

def residuals_simple(f, g, s, x, dr, dprocess, parms):

    N = s.shape[0]
    n_s = s.shape[1]

    res = numpy.zeros_like(x)

    for i_ms in range(dprocess.n_nodes()):

        # solving on grid for markov index i_ms
        m = numpy.tile(dprocess.node(i_ms),(N,1))
        xm = x[i_ms,:,:]

        for I_ms in range(dprocess.n_inodes(i_ms)):
            M = numpy.tile(dprocess.inode(i_ms, I_ms), (N,1))
            prob = dprocess.iweight(i_ms, I_ms)
            S = g(m, s, xm, M, parms)
            XM = dr.eval_ijs(i_ms, I_ms, S)
            rr = f(m,s,xm,M,S,XM,parms)
            res[i_ms,:,:] += prob*rr

    return res


def time_iteration(model, initial_guess=None, with_complementarities=True,
                        verbose=True, grid={},
                        maxit=1000, inner_maxit=10, tol=1e-6, hook=None) :

    '''
    Finds a global solution for ``model`` using backward time-iteration.

    This algorithm iterates on the residuals of the arbitrage equations

    Parameters
    ----------
    model : NumericModel
        "dtmscc" model to be solved
    verbose : boolean
        if True, display iterations
    initial_dr : decision rule
        initial guess for the decision rule
    with_complementarities : boolean (True)
        if False, complementarity conditions are ignored
    grid: grid options
    maxit: maximum number of iterations
    inner_maxit: maximum number of iteration for inner solver
    tol: tolerance criterium for successive approximations

    Returns
    -------
    decision rule :
        approximated solution
    '''

    from dolo import dprint
    def vprint(t):
        if verbose:
            print(t)

    process = model.exogenous
    dprocess = process.discretize()

    n_ms = dprocess.n_nodes() # number of exogenous states
    n_mv = dprocess.n_inodes(0) # this assume number of integration nodes is constant

    x0 = model.calibration['controls']
    parms = model.calibration['parameters']
    n_x = len(x0)
    n_s = len(model.symbols['states'])

    endo_grid = model.get_grid(**grid)

    interp_type = 'cubic'

    exo_grid = dprocess.grid

    mdr = DecisionRule(exo_grid, endo_grid)

    grid = mdr.endo_grid.nodes()
    N = grid.shape[0]

    controls_0 = numpy.zeros((n_ms, N, n_x))
    if initial_guess is None:
        controls_0[:, :, :] = x0[None,None,:]
    else:
        for i_m in range(n_ms):
<<<<<<< HEAD
            controls_0[i_m,:,:] = initial_guess(i_m, grid)
=======
            m = dp[None, :]
            controls_0[i_m, :, :] = initial_guess(i_m, grid)
>>>>>>> fb733a15

    f = model.functions['arbitrage']
    g = model.functions['transition']

    if 'controls_lb' in model.functions and with_complementarities==True:
        lb_fun = model.functions['controls_lb']
        ub_fun = model.functions['controls_ub']
        lb = numpy.zeros_like(controls_0)*numpy.nan
        ub = numpy.zeros_like(controls_0)*numpy.nan
        for i_m in range(n_ms):
            m = dprocess.node(i_m)[None,:]
            p = parms[None,:]
            m = numpy.repeat(m, N, axis=0)
            p = numpy.repeat(p, N, axis=0)

            lb[i_m,:,:] = lb_fun(m, grid, p)
            ub[i_m,:,:] = ub_fun(m, grid, p)

    else:
        with_complementarities = False

    sh_c = controls_0.shape

    controls_0 = controls_0.reshape( (-1,n_x) )

    from dolo.numeric.optimize.newton import newton, SerialDifferentiableFunction
    from dolo.numeric.optimize.ncpsolve import ncpsolve

    err = 10
    it = 0

    if with_complementarities:
        vprint("Solving WITH complementarities.")
        lb = lb.reshape((-1,n_x))
        ub = ub.reshape((-1,n_x))


    if verbose:
        headline = '|{0:^4} | {1:10} | {2:8} | {3:8} | {4:3} |'.format( 'N',' Error', 'Gain','Time',  'nit' )
        stars = '-'*len(headline)
        print(stars)
        print(headline)
        print(stars)

    import time
    t1 = time.time()

    err_0 = numpy.nan

    verbit = (verbose == 'full')

    while err>tol and it<maxit:

        it += 1

        t_start = time.time()

        mdr.set_values(controls_0.reshape(sh_c))

        fn = lambda x: residuals_simple(f, g, grid, x.reshape(sh_c), mdr, dprocess, parms).reshape((-1,n_x))
        dfn = SerialDifferentiableFunction(fn)

        res = fn(controls_0)

        if hook:
            hook()

        if with_complementarities:
            [controls,nit] = ncpsolve(dfn, lb, ub, controls_0, verbose=verbit, maxit=inner_maxit)
        else:
            [controls, nit] = newton(dfn, controls_0, verbose=verbit, maxit=inner_maxit)

        err = abs(controls-controls_0).max()

        err_SA = err/err_0
        err_0 = err

        controls_0 = controls

        t_finish = time.time()
        elapsed = t_finish - t_start

        if verbose:
            print('|{0:4} | {1:10.3e} | {2:8.3f} | {3:8.3f} | {4:3} |'.format( it, err, err_SA, elapsed, nit  ))

    controls_0 = controls.reshape(sh_c)

    t2 = time.time()

    if verbose:
        print(stars)
        print("Elapsed: {} seconds.".format(t2-t1))
        print(stars)

    return mdr


if __name__ == '__main__':

    from dolo import *
    model = yaml_import("../../../examples/models/compat/rbc_mfga.yaml")
    print(model.calibration['states'])
    print(model.calibration_dict)
    print(model.exogenous)


    initial_guess_symbolic = [
        'i = delta*k',
        'n = 0.33'
    ]

    from dolo.compiler.function_compiler_ast import compile_function_ast
    from dolo.compiler.function_compiler import standard_function

    arg_names = [
        ['exogenous',0,'m'],
        ['states',0,'s'],
        ['parameters',0,'p']
    ]

    fun = compile_function_ast(initial_guess_symbolic, model.symbols, arg_names,'initial_guess')
    ff = standard_function(fun, len(initial_guess_symbolic))

    sol = time_iteration(model, initial_guess=ff)<|MERGE_RESOLUTION|>--- conflicted
+++ resolved
@@ -91,12 +91,7 @@
         controls_0[:, :, :] = x0[None,None,:]
     else:
         for i_m in range(n_ms):
-<<<<<<< HEAD
-            controls_0[i_m,:,:] = initial_guess(i_m, grid)
-=======
-            m = dp[None, :]
             controls_0[i_m, :, :] = initial_guess(i_m, grid)
->>>>>>> fb733a15
 
     f = model.functions['arbitrage']
     g = model.functions['transition']

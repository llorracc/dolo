--- conflicted
+++ resolved
@@ -83,10 +83,7 @@
 
         if s.ndim == 1:
             return self.eval_is(i, s[None,:], out=out)[0,:]
-<<<<<<< HEAD
-=======
 
->>>>>>> fb733a15
         s = np.atleast_2d(s)
 
         if out is None:
@@ -110,10 +107,7 @@
 
         if s.ndim==1 and m.ndim==1:
             return self.eval_ms(m[None,:], s[None,:], out=out)[0,:]
-<<<<<<< HEAD
-=======
 
->>>>>>> fb733a15
         s = np.atleast_2d(s)
         m = np.atleast_2d(m)
         if s.shape[0] == 1 and m.shape[0]>1:

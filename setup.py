--- conflicted
+++ resolved
@@ -20,13 +20,8 @@
 
     scripts = ['bin/dolo-recs', 'bin/dolo-matlab', 'bin/dolo-julia', 'bin/dolo', 'bin/dolo-lint'],
 
-<<<<<<< HEAD
-    install_requires = ["pyyaml", "numba", "numpy", "numexpr", "sympy",
-                        "pandas", "interpolation", "ruamel.yaml", "xarray", "quantecon"],
-=======
     install_requires = ["pyyaml", "numba", "numpy", "numexpr", "sympy","scipy",
                         "pandas", "interpolation", "ruamel.yaml", "xarray"],
->>>>>>> b4d580fa
 
     extras_require = {
             'plots':  ["matplotlib"],
